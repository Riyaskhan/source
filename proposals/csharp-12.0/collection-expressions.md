--- conflicted
+++ resolved
@@ -125,15 +125,9 @@
   * `System.Collections.Generic.IList<T>`  
   in which cases the *element type* is `T`
 
-<<<<<<< HEAD
-The implicit conversion exists if the type has an [*iteration type*](https://github.com/dotnet/csharpstandard/blob/standard-v6/standard/statements.md#1295-the-foreach-statement) `Tₑ` where for each *element* `Eᵢ` in the collection expression:
-* If `Eᵢ` is an *expression element*, there is an implicit conversion from `Eᵢ` to `Tₑ`.
-* If `Eᵢ` is a *spread element* `..Sᵢ`, there is an implicit conversion from the *iteration type* of `Sᵢ` to `Tₑ`.
-=======
 The implicit conversion exists if the type has an *element type* `U` where for each *element* `Eᵢ` in the collection expression:
 * If `Eᵢ` is an *expression element*, there is an implicit conversion from `Eᵢ` to `U`.
 * If `Eᵢ` is a *spread element* `..Sᵢ`, there is an implicit conversion from the *iteration type* of `Sᵢ` to `U`.
->>>>>>> 2687c65a
 
 There is no *collection expression conversion* from a collection expression to a multi dimensional *array type*.
 
@@ -397,11 +391,7 @@
 >
 > * If `E` is a *collection expression* with elements `Eᵢ`, and `T` is a type with an *element type* `Tₑ` or `T` is a *nullable value type* `T0?` and `T0` has an *element type* `Tₑ`, then for each `Eᵢ`:
 >   * If `Eᵢ` is an *expression element*, then an *input type inference* is made *from* `Eᵢ` *to* `Tₑ`.
-<<<<<<< HEAD
 >   * If `Eᵢ` is a *spread element* `..Sᵢ`, then a [*lower-bound inference*](https://github.com/dotnet/csharpstandard/blob/standard-v6/standard/expressions.md#116310-lower-bound-inferences) is made *from* the [*iteration type*](https://github.com/dotnet/csharpstandard/blob/standard-v6/standard/statements.md#1295-the-foreach-statement) of `Sᵢ` *to* `Tₑ`.
-=======
->   * If `Eᵢ` is a *spread element* with an [*iteration type*](https://github.com/dotnet/csharpstandard/blob/standard-v6/standard/statements.md#1295-the-foreach-statement) `Sᵢ`, then a [*lower-bound inference*](https://github.com/dotnet/csharpstandard/blob/standard-v6/standard/expressions.md#116310-lower-bound-inferences) is made *from* `Sᵢ` *to* `Tₑ`.
->>>>>>> 2687c65a
 > * *[existing rules from first phase]* ...
 
 > 11.6.3.7 Output type inferences
