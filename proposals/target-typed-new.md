--- conflicted
+++ resolved
@@ -61,9 +61,8 @@
 
 All the other types that are not permitted in the *object_creation_expression* are excluded as well, for instance, pointer types.
 
-<<<<<<< HEAD
 When the target type is a nullable value type, the target-typed `new` will be converted to the underlying type instead of the nullable type.
-=======
+
 > **Open Issue:** should we allow delegates and tuples as the target-type?
 
 The above rules include delegates (a reference type) and tuples (a struct type). Although both types are constructible, if the type is inferable, an anonymous function or a tuple literal can already be used.
@@ -73,13 +72,12 @@
 
 (int a, int b) t = new(); // ruled out by "use of struct default constructor"
 Action a = new(); // no constructor found
->>>>>>> cc9cb6ea
 
 ### Miscellaneous
 
 `throw new()` is disallowed.
 
-Target-typed `new` is allowed with binary operators, where the target type is determined by overload resolution. This excludes tuple equality.
+Target-typed `new` is not allowed with binary operators.
 
 It is disallowed when there is no type to target: unary operators, collection of a `foreach`, in a `using`, in a deconstruction, in an `await` expression, as an anonymous type property (`new { Prop = new() }`), in a `lock` statement, in a `sizeof`, in a `fixed` statement, in a member access (`new().field`), in a dynamically dispatched operation (`someDynamic.Method(new())`), in a LINQ query, as the operand of the `is` operator, as the left operand of the `??` operator,  ...
 
